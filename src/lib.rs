--- conflicted
+++ resolved
@@ -48,18 +48,11 @@
 pub use rb_type::RbType;
 pub use error::{ThurgoodError, TResult};
 
-<<<<<<< HEAD
 pub mod rc;
+
 /// This module is the same as rc but using Arc instead of Rc for situations where you need thread-safety.
 #[cfg(not(doctest))]
 #[cfg(feature = "arc")]
-=======
-// Uncomment to get JetBrains IDE help, re-comment for build/release/push. (https://github.com/intellij-rust/intellij-rust/issues/4265)
-// pub use std::rc::Rc as RcType; pub mod inner;
-
-pub mod rc;
-#[cfg(not(doctest))]
->>>>>>> 77823cbd
 pub mod arc;
 
 #[cfg(test)]
